// Keep these tests in alphabetical order, just like the imports in `src/js.rs`.

use super::project;

mod Array;
mod ArrayBuffer;
mod ArrayIterator;
mod Boolean;
mod Date;
mod Error;
mod Function;
mod Generator;
mod JsString;
mod Map;
mod MapIterator;
mod Math;
mod Number;
mod Object;
<<<<<<< HEAD
mod Reflect;
=======
mod Proxy;
>>>>>>> a65b6c70
mod Set;
mod SetIterator;
mod Symbol;
mod TypedArray;
mod WeakMap;
mod WeakSet;

#[test]
#[cfg(feature = "std")]
fn decode_uri() {
    project()
        .file(
            "src/lib.rs",
            r#"
                #![feature(proc_macro, wasm_custom_section)]

                extern crate wasm_bindgen;
                use wasm_bindgen::prelude::*;
                use wasm_bindgen::js;

                #[wasm_bindgen]
                pub fn test() {
                    let x = js::decode_uri("https://mozilla.org/?x=%D1%88%D0%B5%D0%BB%D0%BB%D1%8B")
                        .ok()
                        .expect("should decode URI OK");
                    assert_eq!(String::from(x), "https://mozilla.org/?x=шеллы");

                    assert!(js::decode_uri("%E0%A4%A").is_err());
                }
            "#,
        )
        .test();
}

#[test]
fn decode_uri_component() {
    project()
        .file(
            "src/lib.rs",
            r#"
                #![feature(proc_macro, wasm_custom_section)]

                extern crate wasm_bindgen;
                use wasm_bindgen::prelude::*;
                use wasm_bindgen::js;

                #[wasm_bindgen]
                pub fn test() {
                    let x = js::decode_uri_component("%3Fx%3Dtest")
                        .ok()
                        .expect("should decode URI OK");
                    assert_eq!(String::from(x), "?x=test");

                    assert!(js::decode_uri_component("%E0%A4%A").is_err());
                }
            "#,
        )
        .test();
}

#[test]
#[cfg(feature = "std")]
fn encode_uri() {
    project()
        .file(
            "src/lib.rs",
            r#"
                #![feature(proc_macro, wasm_custom_section)]

                extern crate wasm_bindgen;
                use wasm_bindgen::prelude::*;
                use wasm_bindgen::js;

                #[wasm_bindgen]
                pub fn test() {
                    let x = js::encode_uri("ABC abc 123");
                    assert_eq!(String::from(x), "ABC%20abc%20123");
                }
            "#,
        )
        .test();
}

#[test]
fn encode_uri_component() {
    project()
        .file(
            "src/lib.rs",
            r#"
                #![feature(proc_macro, wasm_custom_section)]

                extern crate wasm_bindgen;
                use wasm_bindgen::prelude::*;
                use wasm_bindgen::js;

                #[wasm_bindgen]
                pub fn test() {
                    let x = js::encode_uri_component("?x=шеллы");
                    assert_eq!(String::from(x), "%3Fx%3D%D1%88%D0%B5%D0%BB%D0%BB%D1%8B");
                }
            "#,
        )
        .test();
}

#[test]
fn eval() {
    project()
        .file(
            "src/lib.rs",
            r#"
                #![feature(proc_macro, wasm_custom_section)]

                extern crate wasm_bindgen;
                use wasm_bindgen::prelude::*;
                use wasm_bindgen::js;

                #[wasm_bindgen]
                pub fn test() {
                    let x = js::eval("42").ok().expect("should eval OK");
                    assert_eq!(x.as_f64().unwrap(), 42.0);

                    let err = js::eval("(function () { throw 42; }())")
                        .err()
                        .expect("eval should throw");
                    assert_eq!(err.as_f64().unwrap(), 42.0);
                }
            "#,
        )
        .test();
}<|MERGE_RESOLUTION|>--- conflicted
+++ resolved
@@ -16,11 +16,8 @@
 mod Math;
 mod Number;
 mod Object;
-<<<<<<< HEAD
+mod Proxy;
 mod Reflect;
-=======
-mod Proxy;
->>>>>>> a65b6c70
 mod Set;
 mod SetIterator;
 mod Symbol;
