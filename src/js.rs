--- conflicted
+++ resolved
@@ -573,14 +573,6 @@
     #[wasm_bindgen(method, js_class = "String", js_name = charAt)]
     pub fn char_at(this: &JsString, index: u32) -> JsString;
 
-<<<<<<< HEAD
-
-    /// The concat() method concatenates the string arguments to the calling string and returns a new string.
-    ///
-    /// https://developer.mozilla.org/en-US/docs/Web/JavaScript/Reference/Global_Objects/String/concat
-    #[wasm_bindgen(method, js_class = "String")]
-    pub fn concat(this: &JsString, string_2: &JsString) -> JsString;
-=======
     /// The charCodeAt() method returns an integer between 0 and 65535 representing the UTF-16 code unit at
     /// the given index (the UTF-16 code unit matches the Unicode code point for code points representable in
     /// a single UTF-16 code unit, but might also be the first code unit of a surrogate pair for
@@ -590,7 +582,18 @@
     /// https://developer.mozilla.org/en-US/docs/Web/JavaScript/Reference/Global_Objects/String/charCodeAt
     #[wasm_bindgen(method, js_class = "String", js_name = charCodeAt)]
     pub fn char_code_at(this: &JsString, index: u32) -> Number;
->>>>>>> 1326255f
+
+    /// The concat() method concatenates the string arguments to the calling string and returns a new string.
+    ///
+    /// https://developer.mozilla.org/en-US/docs/Web/JavaScript/Reference/Global_Objects/String/concat
+    #[wasm_bindgen(method, js_class = "String")]
+    pub fn concat(this: &JsString, string_2: &JsString) -> JsString;
+
+    /// The includes() method determines whether one string may be found within another string, returning true or false as appropriate.
+    ///
+    /// https://developer.mozilla.org/en-US/docs/Web/JavaScript/Reference/Global_Objects/String/includes
+    #[wasm_bindgen(method, js_class = "String")]
+    pub fn includes(this: &JsString, search_string: &JsString, position: i32) -> bool;
 
     /// The indexOf() method returns the index within the calling String object of
     /// the first occurrence of the specified value, starting the search at fromIndex.
@@ -599,13 +602,7 @@
     /// https://developer.mozilla.org/en-US/docs/Web/JavaScript/Reference/Global_Objects/String/indexOf
     #[wasm_bindgen(method, js_class = "String", js_name = indexOf)]
     pub fn index_of(this: &JsString, search_value: &JsString, from_index: i32) -> i32;
-
-    /// The includes() method determines whether one string may be found within another string, returning true or false as appropriate.
-    ///
-    /// https://developer.mozilla.org/en-US/docs/Web/JavaScript/Reference/Global_Objects/String/includes
-    #[wasm_bindgen(method, js_class = "String")]
-    pub fn includes(this: &JsString, search_string: &JsString, position: i32) -> bool;
-
+  
     /// The slice() method extracts a section of a string and returns it as a
     /// new string, without modifying the original string.
     ///
