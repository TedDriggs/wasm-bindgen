[package]
name = "js-sys"
version = "0.2.2"
authors = ["The wasm-bindgen Developers"]
readme = "./README.md"
categories = ["wasm"]
repository = "https://github.com/rustwasm/wasm-bindgen/tree/master/crates/js-sys"
homepage = "https://rustwasm.github.io/wasm-bindgen/"
documentation = "https://docs.rs/js-sys"
description = """
Bindings for all JS global objects and functions in all JS environments like
Node.js and browsers, built on `#[wasm_bindgen]` using the `wasm-bindgen` crate.
"""
license = "MIT/Apache-2.0"

[lib]
test = false
doctest = false

[dependencies]
wasm-bindgen = { path = "../..", version = "0.2.17" }

[target.'cfg(target_arch = "wasm32")'.dev-dependencies]
<<<<<<< HEAD
futures = "0.1.20"
wasm-bindgen-test = { path = '../test', version = '=0.2.16' }
wasm-bindgen-futures = { path = '../futures', version = '=0.2.16' }
=======
wasm-bindgen-test = { path = '../test', version = '=0.2.17' }
>>>>>>> 7a08da92
<|MERGE_RESOLUTION|>--- conflicted
+++ resolved
@@ -21,10 +21,6 @@
 wasm-bindgen = { path = "../..", version = "0.2.17" }
 
 [target.'cfg(target_arch = "wasm32")'.dev-dependencies]
-<<<<<<< HEAD
 futures = "0.1.20"
-wasm-bindgen-test = { path = '../test', version = '=0.2.16' }
-wasm-bindgen-futures = { path = '../futures', version = '=0.2.16' }
-=======
 wasm-bindgen-test = { path = '../test', version = '=0.2.17' }
->>>>>>> 7a08da92
+wasm-bindgen-futures = { path = '../futures', version = '=0.2.17' }