use std::collections::HashSet;
use std::sync::atomic::{AtomicUsize, Ordering};
use std::sync::Mutex;

use proc_macro2::{Ident, Literal, Span, TokenStream};
use quote::ToTokens;
use shared;
use syn;

use ast;
use encode;
use util::ShortHash;
use Diagnostic;

pub trait TryToTokens {
    fn try_to_tokens(&self, tokens: &mut TokenStream) -> Result<(), Diagnostic>;

    fn try_to_token_stream(&self) -> Result<TokenStream, Diagnostic> {
        let mut tokens = TokenStream::new();
        self.try_to_tokens(&mut tokens)?;
        Ok(tokens)
    }
}

impl TryToTokens for ast::Program {
    // Generate wrappers for all the items that we've found
    fn try_to_tokens(&self, tokens: &mut TokenStream) -> Result<(), Diagnostic> {
        let mut errors = Vec::new();
        for export in self.exports.iter() {
            if let Err(e) = export.try_to_tokens(tokens) {
                errors.push(e);
            }
        }
        for s in self.structs.iter() {
            s.to_tokens(tokens);
        }
        let mut types = HashSet::new();
        for i in self.imports.iter() {
            if let ast::ImportKind::Type(t) = &i.kind {
                types.insert(t.rust_name.clone());
            }
        }
        for i in self.imports.iter() {
            DescribeImport(&i.kind).to_tokens(tokens);

            // If there is a js namespace, check that name isn't a type. If it is,
            // this import might be a method on that type.
            if let Some(ns) = &i.js_namespace {
                if types.contains(ns) && i.kind.fits_on_impl() {
                    let kind = match i.kind.try_to_token_stream() {
                        Ok(kind) => kind,
                        Err(e) => {
                            errors.push(e);
                            continue;
                        }
                    };
                    (quote! { impl #ns { #kind } }).to_tokens(tokens);
                    continue;
                }
            }

            if let Err(e) = i.kind.try_to_tokens(tokens) {
                errors.push(e);
            }
        }
        for e in self.enums.iter() {
            e.to_tokens(tokens);
        }
        for c in self.consts.iter() {
            c.to_tokens(tokens);
        }
        for d in self.dictionaries.iter() {
            d.to_tokens(tokens);
        }

        Diagnostic::from_vec(errors)?;

        // Generate a static which will eventually be what lives in a custom section
        // of the wasm executable. For now it's just a plain old static, but we'll
        // eventually have it actually in its own section.

        static CNT: AtomicUsize = AtomicUsize::new(0);

        let generated_static_name = format!(
            "__WASM_BINDGEN_GENERATED_{}",
            ShortHash(CNT.fetch_add(1, Ordering::SeqCst)),
        );
        let generated_static_name = Ident::new(&generated_static_name, Span::call_site());

        // See comments in `crates/cli-support/src/lib.rs` about what this
        // `schema_version` is.
        let prefix_json = format!(
            r#"{{"schema_version":"{}","version":"{}"}}"#,
            shared::SCHEMA_VERSION,
            shared::version()
        );
        let encoded = encode::encode(self)?;
        let mut bytes = Vec::new();
        bytes.push((prefix_json.len() >> 0) as u8);
        bytes.push((prefix_json.len() >> 8) as u8);
        bytes.push((prefix_json.len() >> 16) as u8);
        bytes.push((prefix_json.len() >> 24) as u8);
        bytes.extend_from_slice(prefix_json.as_bytes());
        bytes.extend_from_slice(&encoded.custom_section);

        let generated_static_length = bytes.len();
        let generated_static_value = syn::LitByteStr::new(&bytes, Span::call_site());

        // We already consumed the contents of included files when generating
        // the custom section, but we want to make sure that updates to the
        // generated files will cause this macro to rerun incrementally. To do
        // that we use `include_str!` to force rustc to think it has a
        // dependency on these files. That way when the file changes Cargo will
        // automatically rerun rustc which will rerun this macro. Other than
        // this we don't actually need the results of the `include_str!`, so
        // it's just shoved into an anonymous static.
        let file_dependencies = encoded.included_files
            .iter()
            .map(|file| {
                let file = file.to_str().unwrap();
                quote! { include_str!(#file) }
            });

        (quote! {
            #[allow(non_upper_case_globals)]
            #[cfg(target_arch = "wasm32")]
            #[link_section = "__wasm_bindgen_unstable"]
            #[doc(hidden)]
            #[allow(clippy::all)]
            pub static #generated_static_name: [u8; #generated_static_length] = {
                static _INCLUDED_FILES: &[&str] = &[#(#file_dependencies),*];

                *#generated_static_value
            };

        })
        .to_tokens(tokens);

        Ok(())
    }
}

impl ToTokens for ast::Struct {
    fn to_tokens(&self, tokens: &mut TokenStream) {
        let name = &self.rust_name;
        let name_str = self.js_name.to_string();
        let name_len = name_str.len() as u32;
        let name_chars = name_str.chars().map(|c| c as u32);
        let new_fn = Ident::new(&shared::new_function(&name_str), Span::call_site());
        let free_fn = Ident::new(&shared::free_function(&name_str), Span::call_site());
        (quote! {
            #[allow(clippy::all)]
            impl wasm_bindgen::describe::WasmDescribe for #name {
                fn describe() {
                    use wasm_bindgen::__wbindgen_if_not_std;
                    __wbindgen_if_not_std! {
                        compile_error! {
                            "exporting a class to JS requires the `std` feature to \
                             be enabled in the `wasm-bindgen` crate"
                        }
                    }
                    use wasm_bindgen::describe::*;
                    inform(RUST_STRUCT);
                    inform(#name_len);
                    #(inform(#name_chars);)*
                }
            }

            #[allow(clippy::all)]
            impl wasm_bindgen::convert::IntoWasmAbi for #name {
                type Abi = u32;

                fn into_abi(self, _extra: &mut wasm_bindgen::convert::Stack)
                    -> u32
                {
                    use wasm_bindgen::__rt::std::boxed::Box;
                    use wasm_bindgen::__rt::WasmRefCell;
                    Box::into_raw(Box::new(WasmRefCell::new(self))) as u32
                }
            }

            #[allow(clippy::all)]
            impl wasm_bindgen::convert::FromWasmAbi for #name {
                type Abi = u32;

                unsafe fn from_abi(js: u32, _extra: &mut wasm_bindgen::convert::Stack)
                    -> Self
                {
                    use wasm_bindgen::__rt::std::boxed::Box;
                    use wasm_bindgen::__rt::{assert_not_null, WasmRefCell};

                    let ptr = js as *mut WasmRefCell<#name>;
                    assert_not_null(ptr);
                    let js = Box::from_raw(ptr);
                    (*js).borrow_mut(); // make sure no one's borrowing
                    js.into_inner()
                }
            }

            #[allow(clippy::all)]
            impl wasm_bindgen::__rt::core::convert::From<#name> for
                wasm_bindgen::JsValue
            {
                #[cfg(all(target_arch = "wasm32", not(target_os = "emscripten")))]
                fn from(value: #name) -> Self {
                    let ptr = wasm_bindgen::convert::IntoWasmAbi::into_abi(
                        value,
                        unsafe { &mut wasm_bindgen::convert::GlobalStack::new() },
                    );

                    #[link(wasm_import_module = "__wbindgen_placeholder__")]
                    extern "C" {
                        fn #new_fn(ptr: u32) -> u32;
                    }

                    unsafe {
                        <wasm_bindgen::JsValue as wasm_bindgen::convert::FromWasmAbi>
                            ::from_abi(
                                #new_fn(ptr),
                                &mut wasm_bindgen::convert::GlobalStack::new(),
                            )
                    }
                }

                #[cfg(not(all(target_arch = "wasm32", not(target_os = "emscripten"))))]
                fn from(_value: #name) -> Self {
                    panic!("cannot convert to JsValue outside of the wasm target")
                }
            }

            #[cfg(all(target_arch = "wasm32", not(target_os = "emscripten")))]
            #[no_mangle]
            #[doc(hidden)]
            #[allow(clippy::all)]
            pub unsafe extern "C" fn #free_fn(ptr: u32) {
                <#name as wasm_bindgen::convert::FromWasmAbi>::from_abi(
                    ptr,
                    &mut wasm_bindgen::convert::GlobalStack::new(),
                );
            }

            #[allow(clippy::all)]
            impl wasm_bindgen::convert::RefFromWasmAbi for #name {
                type Abi = u32;
                type Anchor = wasm_bindgen::__rt::Ref<'static, #name>;

                unsafe fn ref_from_abi(
                    js: Self::Abi,
                    _extra: &mut wasm_bindgen::convert::Stack,
                ) -> Self::Anchor {
                    let js = js as *mut wasm_bindgen::__rt::WasmRefCell<#name>;
                    wasm_bindgen::__rt::assert_not_null(js);
                    (*js).borrow()
                }
            }

            #[allow(clippy::all)]
            impl wasm_bindgen::convert::RefMutFromWasmAbi for #name {
                type Abi = u32;
                type Anchor = wasm_bindgen::__rt::RefMut<'static, #name>;

                unsafe fn ref_mut_from_abi(
                    js: Self::Abi,
                    _extra: &mut wasm_bindgen::convert::Stack,
                ) -> Self::Anchor {
                    let js = js as *mut wasm_bindgen::__rt::WasmRefCell<#name>;
                    wasm_bindgen::__rt::assert_not_null(js);
                    (*js).borrow_mut()
                }
            }

            impl wasm_bindgen::convert::OptionIntoWasmAbi for #name {
                #[inline]
                fn none() -> Self::Abi { 0 }
            }

            impl wasm_bindgen::convert::OptionFromWasmAbi for #name {
                #[inline]
                fn is_none(abi: &Self::Abi) -> bool { *abi == 0 }
            }

        })
        .to_tokens(tokens);

        for field in self.fields.iter() {
            field.to_tokens(tokens);
        }
    }
}

impl ToTokens for ast::StructField {
    fn to_tokens(&self, tokens: &mut TokenStream) {
        let name = &self.name;
        let struct_name = &self.struct_name;
        let ty = &self.ty;
        let getter = &self.getter;
        let setter = &self.setter;
        (quote! {
            #[no_mangle]
            #[doc(hidden)]
            #[cfg(all(target_arch = "wasm32", not(target_os = "emscripten")))]
            #[allow(clippy::all)]
            pub unsafe extern "C" fn #getter(js: u32)
                -> <#ty as wasm_bindgen::convert::IntoWasmAbi>::Abi
            {
                use wasm_bindgen::__rt::{WasmRefCell, assert_not_null};
                use wasm_bindgen::convert::{GlobalStack, IntoWasmAbi};

                fn assert_copy<T: Copy>(){}
                assert_copy::<#ty>();

                let js = js as *mut WasmRefCell<#struct_name>;
                assert_not_null(js);
                let val = (*js).borrow().#name;
                <#ty as IntoWasmAbi>::into_abi(
                    val,
                    &mut GlobalStack::new(),
                )
            }
        })
        .to_tokens(tokens);

        Descriptor(
            &getter,
            quote! {
                <#ty as WasmDescribe>::describe();
            },
        )
        .to_tokens(tokens);

        if self.readonly {
            return;
        }

        (quote! {
            #[no_mangle]
            #[doc(hidden)]
            #[cfg(all(target_arch = "wasm32", not(target_os = "emscripten")))]
            #[allow(clippy::all)]
            pub unsafe extern "C" fn #setter(
                js: u32,
                val: <#ty as wasm_bindgen::convert::FromWasmAbi>::Abi,
            ) {
                use wasm_bindgen::__rt::{WasmRefCell, assert_not_null};
                use wasm_bindgen::convert::{GlobalStack, FromWasmAbi};

                let js = js as *mut WasmRefCell<#struct_name>;
                assert_not_null(js);
                let val = <#ty as FromWasmAbi>::from_abi(
                    val,
                    &mut GlobalStack::new(),
                );
                (*js).borrow_mut().#name = val;
            }
        })
        .to_tokens(tokens);
    }
}

impl TryToTokens for ast::Export {
    fn try_to_tokens(self: &ast::Export, into: &mut TokenStream) -> Result<(), Diagnostic> {
        let generated_name = self.rust_symbol();
        let export_name = self.export_name();
        let mut args = vec![];
        let mut arg_conversions = vec![];
        let mut converted_arguments = vec![];
        let ret = Ident::new("_ret", Span::call_site());

        let offset = if self.method_self.is_some() {
            args.push(quote! { me: u32 });
            1
        } else {
            0
        };

        let name = &self.rust_name;
        let receiver = match self.method_self {
            Some(ast::MethodSelf::ByValue) => {
                let class = self.rust_class.as_ref().unwrap();
                arg_conversions.push(quote! {
                    let me = unsafe {
                        <#class as wasm_bindgen::convert::FromWasmAbi>::from_abi(
                            me,
                            &mut wasm_bindgen::convert::GlobalStack::new(),
                        )
                    };
                });
                quote! { me.#name }
            }
            Some(ast::MethodSelf::RefMutable) => {
                let class = self.rust_class.as_ref().unwrap();
                arg_conversions.push(quote! {
                    let mut me = unsafe {
                        <#class as wasm_bindgen::convert::RefMutFromWasmAbi>
                            ::ref_mut_from_abi(
                                me,
                                &mut wasm_bindgen::convert::GlobalStack::new(),
                            )
                    };
                    let me = &mut *me;
                });
                quote! { me.#name }
            }
            Some(ast::MethodSelf::RefShared) => {
                let class = self.rust_class.as_ref().unwrap();
                arg_conversions.push(quote! {
                    let me = unsafe {
                        <#class as wasm_bindgen::convert::RefFromWasmAbi>
                            ::ref_from_abi(
                                me,
                                &mut wasm_bindgen::convert::GlobalStack::new(),
                            )
                    };
                    let me = &*me;
                });
                quote! { me.#name }
            }
            None => match &self.rust_class {
                Some(class) => quote! { #class::#name },
                None => quote! { #name },
            },
        };

        for (i, syn::ArgCaptured { ty, .. }) in self.function.arguments.iter().enumerate() {
            let i = i + offset;
            let ident = Ident::new(&format!("arg{}", i), Span::call_site());
            match *ty {
                syn::Type::Reference(syn::TypeReference {
                    mutability: Some(_),
                    ref elem,
                    ..
                }) => {
                    args.push(quote! {
                        #ident: <#elem as wasm_bindgen::convert::RefMutFromWasmAbi>::Abi
                    });
                    arg_conversions.push(quote! {
                        let mut #ident = unsafe {
                            <#elem as wasm_bindgen::convert::RefMutFromWasmAbi>
                                ::ref_mut_from_abi(#ident, &mut __stack)
                        };
                        let #ident = &mut *#ident;
                    });
                }
                syn::Type::Reference(syn::TypeReference { ref elem, .. }) => {
                    args.push(quote! {
                        #ident: <#elem as wasm_bindgen::convert::RefFromWasmAbi>::Abi
                    });
                    arg_conversions.push(quote! {
                        let #ident = unsafe {
                            <#elem as wasm_bindgen::convert::RefFromWasmAbi>
                                ::ref_from_abi(#ident, &mut __stack)
                        };
                        let #ident = &*#ident;
                    });
                }
                _ => {
                    args.push(quote! {
                        #ident: <#ty as wasm_bindgen::convert::FromWasmAbi>::Abi
                    });
                    arg_conversions.push(quote! {
                        let #ident = unsafe {
                            <#ty as wasm_bindgen::convert::FromWasmAbi>
                                ::from_abi(#ident, &mut __stack)
                        };
                    });
                }
            }
            converted_arguments.push(quote! { #ident });
        }
        let syn_unit = syn::Type::Tuple(syn::TypeTuple {
            elems: Default::default(),
            paren_token: Default::default(),
        });
        let syn_ret = self.function.ret.as_ref().unwrap_or(&syn_unit);
        if let syn::Type::Reference(_) = syn_ret {
            bail_span!(syn_ret, "cannot return a borrowed ref with #[wasm_bindgen]",)
        }
        let ret_ty = quote! {
            -> <#syn_ret as wasm_bindgen::convert::ReturnWasmAbi>::Abi
        };
        let convert_ret = quote! {
            <#syn_ret as wasm_bindgen::convert::ReturnWasmAbi>
                ::return_abi(#ret, &mut unsafe {
                    wasm_bindgen::convert::GlobalStack::new()
                })
        };
        let describe_ret = quote! {
            <#syn_ret as WasmDescribe>::describe();
        };
        let nargs = self.function.arguments.len() as u32;
        let argtys = self.function.arguments.iter().map(|arg| &arg.ty);
        let attrs = &self.function.rust_attrs;

        let start_check = if self.start {
            quote! {
                const _ASSERT: fn() = || #ret_ty { loop {} };
            }
        } else {
            quote! {}
        };

        (quote! {
            #(#attrs)*
            #[export_name = #export_name]
            #[allow(non_snake_case)]
            #[cfg(all(target_arch = "wasm32", not(target_os = "emscripten")))]
            #[allow(clippy::all)]
            pub extern "C" fn #generated_name(#(#args),*) #ret_ty {
                #start_check
                // Scope all local variables to be destroyed after we call the
                // function to ensure that `#convert_ret`, if it panics, doesn't
                // leak anything.
                let #ret = {
                    let mut __stack = unsafe {
                        wasm_bindgen::convert::GlobalStack::new()
                    };
                    #(#arg_conversions)*
                    #receiver(#(#converted_arguments),*)
                };
                #convert_ret
            }
        })
        .to_tokens(into);

        // In addition to generating the shim function above which is what
        // our generated JS will invoke, we *also* generate a "descriptor"
        // shim. This descriptor shim uses the `WasmDescribe` trait to
        // programmatically describe the type signature of the generated
        // shim above. This in turn is then used to inform the
        // `wasm-bindgen` CLI tool exactly what types and such it should be
        // using in JS.
        //
        // Note that this descriptor function is a purely an internal detail
        // of `#[wasm_bindgen]` and isn't intended to be exported to anyone
        // or actually part of the final was binary. Additionally, this is
        // literally executed when the `wasm-bindgen` tool executes.
        //
        // In any case, there's complications in `wasm-bindgen` to handle
        // this, but the tl;dr; is that this is stripped from the final wasm
        // binary along with anything it references.
        let export = Ident::new(&export_name, Span::call_site());
        Descriptor(
            &export,
            quote! {
                inform(FUNCTION);
                inform(0);
                inform(#nargs);
                #(<#argtys as WasmDescribe>::describe();)*
                #describe_ret
            },
        )
        .to_tokens(into);

        Ok(())
    }
}

impl TryToTokens for ast::ImportKind {
    fn try_to_tokens(&self, tokens: &mut TokenStream) -> Result<(), Diagnostic> {
        match *self {
            ast::ImportKind::Function(ref f) => f.try_to_tokens(tokens)?,
            ast::ImportKind::Static(ref s) => s.to_tokens(tokens),
            ast::ImportKind::Type(ref t) => t.to_tokens(tokens),
            ast::ImportKind::Enum(ref e) => e.to_tokens(tokens),
        }

        Ok(())
    }
}

impl ToTokens for ast::ImportType {
    fn to_tokens(&self, tokens: &mut TokenStream) {
        let vis = &self.vis;
        let rust_name = &self.rust_name;
        let attrs = &self.attrs;
        let doc_comment = match &self.doc_comment {
            None => "",
            Some(comment) => comment,
        };
        let const_name = format!("__wbg_generated_const_{}", rust_name);
        let const_name = Ident::new(&const_name, Span::call_site());
        let instanceof_shim = Ident::new(&self.instanceof_shim, Span::call_site());
        (quote! {
            #[allow(bad_style)]
            #(#attrs)*
            #[doc = #doc_comment]
            #[repr(transparent)]
            #[allow(clippy::all)]
            #vis struct #rust_name {
                obj: wasm_bindgen::JsValue,
            }

            #[allow(bad_style)]
            #[allow(clippy::all)]
            const #const_name: () = {
                use wasm_bindgen::convert::{IntoWasmAbi, FromWasmAbi, Stack};
                use wasm_bindgen::convert::{OptionIntoWasmAbi, OptionFromWasmAbi};
                use wasm_bindgen::convert::RefFromWasmAbi;
                use wasm_bindgen::describe::WasmDescribe;
                use wasm_bindgen::{JsValue, JsCast};
                use wasm_bindgen::__rt::core;

                impl WasmDescribe for #rust_name {
                    fn describe() {
                        JsValue::describe();
                    }
                }

                impl IntoWasmAbi for #rust_name {
                    type Abi = <JsValue as IntoWasmAbi>::Abi;

                    #[inline]
                    fn into_abi(self, extra: &mut Stack) -> Self::Abi {
                        self.obj.into_abi(extra)
                    }
                }

                impl OptionIntoWasmAbi for #rust_name {
                    #[inline]
                    fn none() -> Self::Abi { 0 }
                }

                impl<'a> OptionIntoWasmAbi for &'a #rust_name {
                    #[inline]
                    fn none() -> Self::Abi { 0 }
                }

                impl FromWasmAbi for #rust_name {
                    type Abi = <JsValue as FromWasmAbi>::Abi;

                    #[inline]
                    unsafe fn from_abi(js: Self::Abi, extra: &mut Stack) -> Self {
                        #rust_name {
                            obj: JsValue::from_abi(js, extra),
                        }
                    }
                }

                impl OptionFromWasmAbi for #rust_name {
                    #[inline]
                    fn is_none(abi: &Self::Abi) -> bool { *abi == 0 }
                }

                impl<'a> IntoWasmAbi for &'a #rust_name {
                    type Abi = <&'a JsValue as IntoWasmAbi>::Abi;

                    #[inline]
                    fn into_abi(self, extra: &mut Stack) -> Self::Abi {
                        (&self.obj).into_abi(extra)
                    }
                }

                impl RefFromWasmAbi for #rust_name {
                    type Abi = <JsValue as RefFromWasmAbi>::Abi;
                    type Anchor = core::mem::ManuallyDrop<#rust_name>;

                    #[inline]
                    unsafe fn ref_from_abi(js: Self::Abi, extra: &mut Stack) -> Self::Anchor {
                        let tmp = <JsValue as RefFromWasmAbi>::ref_from_abi(js, extra);
                        core::mem::ManuallyDrop::new(#rust_name {
                            obj: core::mem::ManuallyDrop::into_inner(tmp),
                        })
                    }
                }

                // TODO: remove this on the next major version
                impl From<JsValue> for #rust_name {
                    #[inline]
                    fn from(obj: JsValue) -> #rust_name {
                        #rust_name { obj }
                    }
                }

                impl AsRef<JsValue> for #rust_name {
                    #[inline]
                    fn as_ref(&self) -> &JsValue { &self.obj }
                }


                impl From<#rust_name> for JsValue {
                    #[inline]
                    fn from(obj: #rust_name) -> JsValue {
                        obj.obj
                    }
                }

                impl JsCast for #rust_name {
                    #[cfg(all(target_arch = "wasm32", not(target_os = "emscripten")))]
                    fn instanceof(val: &JsValue) -> bool {
                        #[link(wasm_import_module = "__wbindgen_placeholder__")]
                        extern "C" {
                            fn #instanceof_shim(val: u32) -> u32;
                        }
                        unsafe {
                            let idx = val.into_abi(&mut wasm_bindgen::convert::GlobalStack::new());
                            #instanceof_shim(idx) != 0
                        }
                    }

                    #[cfg(not(all(target_arch = "wasm32", not(target_os = "emscripten"))))]
                    fn instanceof(val: &JsValue) -> bool {
                        drop(val);
                        panic!("cannot check instanceof on non-wasm targets");
                    }

                    #[inline]
                    fn unchecked_from_js(val: JsValue) -> Self {
                        #rust_name { obj: val }
                    }

                    #[inline]
                    fn unchecked_from_js_ref(val: &JsValue) -> &Self {
                        // Should be safe because `#rust_name` is a transparent
                        // wrapper around `val`
                        unsafe { &*(val as *const JsValue as *const #rust_name) }
                    }
                }

                ()
            };
        }).to_tokens(tokens);

        let deref_target = match self.extends.first() {
            Some(target) => quote! { #target },
            None => quote! { JsValue },
        };
        (quote! {
            #[allow(clippy::all)]
            impl core::ops::Deref for #rust_name {
                type Target = #deref_target;

                #[inline]
                fn deref(&self) -> &#deref_target {
                    self.as_ref()
                }
            }
        })
        .to_tokens(tokens);
        for superclass in self.extends.iter() {
            (quote! {
                #[allow(clippy::all)]
                impl From<#rust_name> for #superclass {
                    #[inline]
                    fn from(obj: #rust_name) -> #superclass {
                        use wasm_bindgen::JsCast;
                        #superclass::unchecked_from_js(obj.into())
                    }
                }

                #[allow(clippy::all)]
                impl AsRef<#superclass> for #rust_name {
                    #[inline]
                    fn as_ref(&self) -> &#superclass {
                        use wasm_bindgen::JsCast;
                        #superclass::unchecked_from_js_ref(self.as_ref())
                    }
                }
            })
            .to_tokens(tokens);
        }
    }
}

impl ToTokens for ast::ImportEnum {
    fn to_tokens(&self, tokens: &mut TokenStream) {
        let vis = &self.vis;
        let name = &self.name;
        let expect_string = format!("attempted to convert invalid {} into JSValue", name);
        let variants = &self.variants;
        let variant_strings = &self.variant_values;
        let attrs = &self.rust_attrs;

        let mut current_idx: usize = 0;
        let variant_indexes: Vec<Literal> = variants
            .iter()
            .map(|_| {
                let this_index = current_idx;
                current_idx += 1;
                Literal::usize_unsuffixed(this_index)
            })
            .collect();

        // Borrow variant_indexes because we need to use it multiple times inside the quote! macro
        let variant_indexes_ref = &variant_indexes;

        // A vector of EnumName::VariantName tokens for this enum
        let variant_paths: Vec<TokenStream> = self
            .variants
            .iter()
            .map(|v| quote!(#name::#v).into_token_stream())
            .collect();

        // Borrow variant_paths because we need to use it multiple times inside the quote! macro
        let variant_paths_ref = &variant_paths;

        (quote! {
            #[allow(bad_style)]
            #(#attrs)*
            #[allow(clippy::all)]
            #vis enum #name {
                #(#variants = #variant_indexes_ref,)*
                #[doc(hidden)]
                __Nonexhaustive,
            }

            #[allow(clippy::all)]
            impl #name {
                #vis fn from_js_value(obj: &wasm_bindgen::JsValue) -> Option<#name> {
                    obj.as_string().and_then(|obj_str| match obj_str.as_str() {
                        #(#variant_strings => Some(#variant_paths_ref),)*
                        _ => None,
                    })
                }
            }

            #[allow(clippy::all)]
            impl wasm_bindgen::describe::WasmDescribe for #name {
                fn describe() {
                    wasm_bindgen::JsValue::describe()
                }
            }

            #[allow(clippy::all)]
            impl wasm_bindgen::convert::IntoWasmAbi for #name {
                type Abi = <wasm_bindgen::JsValue as
                    wasm_bindgen::convert::IntoWasmAbi>::Abi;

                #[inline]
                fn into_abi(self, extra: &mut wasm_bindgen::convert::Stack) -> Self::Abi {
                    wasm_bindgen::JsValue::from(self).into_abi(extra)
                }
            }

            #[allow(clippy::all)]
            impl wasm_bindgen::convert::FromWasmAbi for #name {
                type Abi = <wasm_bindgen::JsValue as
                    wasm_bindgen::convert::FromWasmAbi>::Abi;

                unsafe fn from_abi(
                    js: Self::Abi,
                    extra: &mut wasm_bindgen::convert::Stack,
                ) -> Self {
                    #name::from_js_value(&wasm_bindgen::JsValue::from_abi(js, extra)).unwrap_or(#name::__Nonexhaustive)
                }
            }

            #[allow(clippy::all)]
<<<<<<< HEAD
            impl From<#name> for wasm_bindgen::JsValue {
                fn from(obj: #name) -> wasm_bindgen::JsValue {
=======
            impl ::wasm_bindgen::convert::OptionIntoWasmAbi for #name {
                #[inline]
                fn none() -> Self::Abi { Object::none() }
            }

            #[allow(clippy::all)]
            impl ::wasm_bindgen::convert::OptionFromWasmAbi for #name {
                #[inline]
                fn is_none(abi: &Self::Abi) -> bool { Object::is_none(abi) }
            }

            #[allow(clippy::all)]
            impl From<#name> for ::wasm_bindgen::JsValue {
                fn from(obj: #name) -> ::wasm_bindgen::JsValue {
>>>>>>> 2177dee9
                    match obj {
                        #(#variant_paths_ref => wasm_bindgen::JsValue::from_str(#variant_strings),)*
                        #name::__Nonexhaustive => panic!(#expect_string),
                    }
                }
            }
        }).to_tokens(tokens);
    }
}

impl TryToTokens for ast::ImportFunction {
    fn try_to_tokens(&self, tokens: &mut TokenStream) -> Result<(), Diagnostic> {
        let mut class_ty = None;
        let mut is_method = false;
        match self.kind {
            ast::ImportFunctionKind::Method {
                ref ty, ref kind, ..
            } => {
                if let ast::MethodKind::Operation(ast::Operation {
                    is_static: false, ..
                }) = kind
                {
                    is_method = true;
                }
                class_ty = Some(ty);
            }
            ast::ImportFunctionKind::Normal => {}
        }
        let vis = &self.function.rust_vis;
        let ret = match &self.function.ret {
            Some(ty) => quote! { -> #ty },
            None => quote!(),
        };

        let mut abi_argument_names = Vec::new();
        let mut abi_arguments = Vec::new();
        let mut arg_conversions = Vec::new();
        let mut arguments = Vec::new();
        let ret_ident = Ident::new("_ret", Span::call_site());

        for (i, syn::ArgCaptured { pat, ty, .. }) in self.function.arguments.iter().enumerate() {
            let name = match pat {
                syn::Pat::Ident(syn::PatIdent {
                    by_ref: None,
                    ident,
                    subpat: None,
                    ..
                }) => ident.clone(),
                syn::Pat::Wild(_) => syn::Ident::new(&format!("__genarg_{}", i), Span::call_site()),
                _ => bail_span!(
                    pat,
                    "unsupported pattern in #[wasm_bindgen] imported function",
                ),
            };

            abi_argument_names.push(name.clone());
            abi_arguments.push(quote! {
                #name: <#ty as wasm_bindgen::convert::IntoWasmAbi>::Abi
            });
            let var = if i == 0 && is_method {
                quote! { self }
            } else {
                arguments.push(quote! { #name: #ty });
                quote! { #name }
            };
            arg_conversions.push(quote! {
                let #name = <#ty as wasm_bindgen::convert::IntoWasmAbi>
                    ::into_abi(#var, &mut __stack);
            });
        }
        let abi_ret;
        let mut convert_ret;
        match &self.js_ret {
            Some(syn::Type::Reference(_)) => {
                bail_span!(
                    self.js_ret,
                    "cannot return references in #[wasm_bindgen] imports yet"
                );
            }
            Some(ref ty) => {
                abi_ret = quote! {
                    <#ty as wasm_bindgen::convert::FromWasmAbi>::Abi
                };
                convert_ret = quote! {
                    <#ty as wasm_bindgen::convert::FromWasmAbi>
                        ::from_abi(
                            #ret_ident,
                            &mut wasm_bindgen::convert::GlobalStack::new(),
                        )
                };
            }
            None => {
                abi_ret = quote! { () };
                convert_ret = quote! { () };
            }
        }

        let mut exceptional_ret = quote!();
        let exn_data = if self.catch {
            let exn_data = Ident::new("exn_data", Span::call_site());
            let exn_data_ptr = Ident::new("exn_data_ptr", Span::call_site());
            abi_argument_names.push(exn_data_ptr.clone());
            abi_arguments.push(quote! { #exn_data_ptr: *mut u32 });
            convert_ret = quote! { Ok(#convert_ret) };
            exceptional_ret = quote! {
                if #exn_data[0] == 1 {
                    return Err(
                        <
                            wasm_bindgen::JsValue as wasm_bindgen::convert::FromWasmAbi
                        >::from_abi(#exn_data[1], &mut wasm_bindgen::convert::GlobalStack::new())
                    )
                }
            };
            quote! {
                let mut #exn_data = [0; 2];
                let #exn_data_ptr = #exn_data.as_mut_ptr();
            }
        } else {
            quote!()
        };

        let rust_name = &self.rust_name;
        let import_name = &self.shim;
        let attrs = &self.function.rust_attrs;
        let arguments = &arguments;

        let doc_comment = match &self.doc_comment {
            None => "",
            Some(doc_string) => doc_string,
        };
        let me = if is_method {
            quote! { &self, }
        } else {
            quote!()
        };

        let invocation = quote! {
            #(#attrs)*
            #[allow(bad_style)]
            #[cfg(all(target_arch = "wasm32", not(target_os = "emscripten")))]
            #[doc = #doc_comment]
            #[allow(clippy::all)]
            #vis fn #rust_name(#me #(#arguments),*) #ret {
                #[link(wasm_import_module = "__wbindgen_placeholder__")]
                extern "C" {
                    fn #import_name(#(#abi_arguments),*) -> #abi_ret;
                }
                unsafe {
                    #exn_data
                    let #ret_ident = {
                        let mut __stack = wasm_bindgen::convert::GlobalStack::new();
                        #(#arg_conversions)*
                        #import_name(#(#abi_argument_names),*)
                    };
                    #exceptional_ret
                    #convert_ret
                }
            }

            #(#attrs)*
            #[allow(bad_style, unused_variables)]
            #[cfg(not(all(target_arch = "wasm32", not(target_os = "emscripten"))))]
            #[doc = #doc_comment]
            #[allow(clippy::all)]
            #vis fn #rust_name(#me #(#arguments),*) #ret {
                panic!("cannot call wasm-bindgen imported functions on \
                        non-wasm targets");
            }

        };

        if let Some(class) = class_ty {
            (quote! {
                impl #class {
                    #invocation
                }
            })
            .to_tokens(tokens);
        } else {
            invocation.to_tokens(tokens);
        }

        Ok(())
    }
}

// See comment above in ast::Export for what's going on here.
struct DescribeImport<'a>(&'a ast::ImportKind);

impl<'a> ToTokens for DescribeImport<'a> {
    fn to_tokens(&self, tokens: &mut TokenStream) {
        let f = match *self.0 {
            ast::ImportKind::Function(ref f) => f,
            ast::ImportKind::Static(_) => return,
            ast::ImportKind::Type(_) => return,
            ast::ImportKind::Enum(_) => return,
        };
        let argtys = f.function.arguments.iter().map(|arg| &arg.ty);
        let nargs = f.function.arguments.len() as u32;
        let inform_ret = match &f.js_ret {
            Some(ref t) => quote! { <#t as WasmDescribe>::describe(); },
            None => quote! { <() as WasmDescribe>::describe(); },
        };

        Descriptor(
            &f.shim,
            quote! {
                inform(FUNCTION);
                inform(0);
                inform(#nargs);
                #(<#argtys as WasmDescribe>::describe();)*
                #inform_ret
            },
        )
        .to_tokens(tokens);
    }
}

impl ToTokens for ast::Enum {
    fn to_tokens(&self, into: &mut TokenStream) {
        let enum_name = &self.name;
        let hole = &self.hole;
        let cast_clauses = self.variants.iter().map(|variant| {
            let variant_name = &variant.name;
            quote! {
                if js == #enum_name::#variant_name as u32 {
                    #enum_name::#variant_name
                }
            }
        });
        (quote! {
            #[allow(clippy::all)]
            impl wasm_bindgen::convert::IntoWasmAbi for #enum_name {
                type Abi = u32;

                #[inline]
                fn into_abi(self, _extra: &mut wasm_bindgen::convert::Stack) -> u32 {
                    self as u32
                }
            }

            #[allow(clippy::all)]
            impl wasm_bindgen::convert::FromWasmAbi for #enum_name {
                type Abi = u32;

                #[inline]
                unsafe fn from_abi(
                    js: u32,
                    _extra: &mut wasm_bindgen::convert::Stack,
                ) -> Self {
                    #(#cast_clauses else)* {
                        wasm_bindgen::throw_str("invalid enum value passed")
                    }
                }
            }

            #[allow(clippy::all)]
            impl wasm_bindgen::convert::OptionFromWasmAbi for #enum_name {
                #[inline]
                fn is_none(val: &u32) -> bool { *val == #hole }
            }

            #[allow(clippy::all)]
            impl wasm_bindgen::convert::OptionIntoWasmAbi for #enum_name {
                #[inline]
                fn none() -> Self::Abi { #hole }
            }

            #[allow(clippy::all)]
            impl wasm_bindgen::describe::WasmDescribe for #enum_name {
                fn describe() {
                    use wasm_bindgen::describe::*;
                    inform(ENUM);
                    inform(#hole);
                }
            }
        })
        .to_tokens(into);
    }
}

impl ToTokens for ast::ImportStatic {
    fn to_tokens(&self, into: &mut TokenStream) {
        let name = &self.rust_name;
        let ty = &self.ty;
        let shim_name = &self.shim;
        let vis = &self.vis;
        (quote! {
            #[allow(bad_style)]
            #[allow(clippy::all)]
            #vis static #name: wasm_bindgen::JsStatic<#ty> = {
                #[cfg(all(target_arch = "wasm32", not(target_os = "emscripten")))]
                fn init() -> #ty {
                    #[link(wasm_import_module = "__wbindgen_placeholder__")]
                    extern "C" {
                        fn #shim_name() -> <#ty as wasm_bindgen::convert::FromWasmAbi>::Abi;
                    }
                    unsafe {
                        <#ty as wasm_bindgen::convert::FromWasmAbi>::from_abi(
                            #shim_name(),
                            &mut wasm_bindgen::convert::GlobalStack::new(),
                        )

                    }
                }
                #[cfg(not(all(target_arch = "wasm32", not(target_os = "emscripten"))))]
                fn init() -> #ty {
                    panic!("cannot access imported statics on non-wasm targets")
                }
                thread_local!(static _VAL: #ty = init(););
                wasm_bindgen::JsStatic {
                    __inner: &_VAL,
                }
            };
        })
        .to_tokens(into);
    }
}

impl ToTokens for ast::Const {
    fn to_tokens(&self, tokens: &mut TokenStream) {
        use ast::ConstValue::*;

        let vis = &self.vis;
        let name = &self.name;
        let ty = &self.ty;

        let value: TokenStream = match self.value {
            BooleanLiteral(false) => quote!(false),
            BooleanLiteral(true) => quote!(true),
            // the actual type is unknown because of typedefs
            // so we cannot use std::fxx::INFINITY
            // but we can use type inference
            FloatLiteral(f) if f.is_infinite() && f.is_sign_positive() => quote!(1.0 / 0.0),
            FloatLiteral(f) if f.is_infinite() && f.is_sign_negative() => quote!(-1.0 / 0.0),
            FloatLiteral(f) if f.is_nan() => quote!(0.0 / 0.0),
            // again no suffix
            // panics on +-inf, nan
            FloatLiteral(f) => {
                let f = Literal::f64_suffixed(f);
                quote!(#f)
            }
            SignedIntegerLiteral(i) => {
                let i = Literal::i64_suffixed(i);
                quote!(#i)
            }
            UnsignedIntegerLiteral(i) => {
                let i = Literal::u64_suffixed(i);
                quote!(#i)
            }
            Null => unimplemented!(),
        };

        let declaration = quote!(#vis const #name: #ty = #value as #ty;);

        if let Some(class) = &self.class {
            (quote! {
                impl #class {
                    #declaration
                }
            })
            .to_tokens(tokens);
        } else {
            declaration.to_tokens(tokens);
        }
    }
}

impl ToTokens for ast::Dictionary {
    fn to_tokens(&self, tokens: &mut TokenStream) {
        let name = &self.name;
        let mut methods = TokenStream::new();
        for field in self.fields.iter() {
            field.to_tokens(&mut methods);
        }
        let required_names = &self
            .fields
            .iter()
            .filter(|f| f.required)
            .map(|f| &f.rust_name)
            .collect::<Vec<_>>();
        let required_types = &self
            .fields
            .iter()
            .filter(|f| f.required)
            .map(|f| &f.ty)
            .collect::<Vec<_>>();
        let required_names2 = required_names;
        let required_names3 = required_names;

        let const_name = Ident::new(&format!("_CONST_{}", name), Span::call_site());
        (quote! {
            #[derive(Clone, Debug)]
            #[repr(transparent)]
            #[allow(clippy::all)]
            pub struct #name {
                obj: ::js_sys::Object,
            }

            #[allow(clippy::all)]
            impl #name {
                pub fn new(#(#required_names: #required_types),*) -> #name {
                    let mut _ret = #name { obj: ::js_sys::Object::new() };
                    #(_ret.#required_names2(#required_names3);)*
                    return _ret
                }

                #methods
            }

            #[allow(bad_style)]
            #[allow(clippy::all)]
            const #const_name: () = {
                use js_sys::Object;
                use wasm_bindgen::describe::WasmDescribe;
                use wasm_bindgen::convert::*;
                use wasm_bindgen::{JsValue, JsCast};
                use wasm_bindgen::__rt::core::mem::ManuallyDrop;

                // interop w/ JsValue
                impl From<#name> for JsValue {
                    #[inline]
                    fn from(val: #name) -> JsValue {
                        val.obj.into()
                    }
                }
                impl AsRef<JsValue> for #name {
                    #[inline]
                    fn as_ref(&self) -> &JsValue { self.obj.as_ref() }
                }

                // Boundary conversion impls
                impl WasmDescribe for #name {
                    fn describe() {
                        Object::describe();
                    }
                }

                impl IntoWasmAbi for #name {
                    type Abi = <Object as IntoWasmAbi>::Abi;
                    #[inline]
                    fn into_abi(self, extra: &mut Stack) -> Self::Abi {
                        self.obj.into_abi(extra)
                    }
                }

                impl<'a> IntoWasmAbi for &'a #name {
                    type Abi = <&'a Object as IntoWasmAbi>::Abi;
                    #[inline]
                    fn into_abi(self, extra: &mut Stack) -> Self::Abi {
                        (&self.obj).into_abi(extra)
                    }
                }

                impl FromWasmAbi for #name {
                    type Abi = <Object as FromWasmAbi>::Abi;
                    #[inline]
                    unsafe fn from_abi(abi: Self::Abi, extra: &mut Stack) -> Self {
                        #name { obj: Object::from_abi(abi, extra) }
                    }
                }

                impl OptionIntoWasmAbi for #name {
                    #[inline]
                    fn none() -> Self::Abi { Object::none() }
                }
                impl<'a> OptionIntoWasmAbi for &'a #name {
                    #[inline]
                    fn none() -> Self::Abi { <&'a Object>::none() }
                }
                impl OptionFromWasmAbi for #name {
                    #[inline]
                    fn is_none(abi: &Self::Abi) -> bool { Object::is_none(abi) }
                }

                impl RefFromWasmAbi for #name {
                    type Abi = <Object as RefFromWasmAbi>::Abi;
                    type Anchor = ManuallyDrop<#name>;

                    #[inline]
                    unsafe fn ref_from_abi(js: Self::Abi, extra: &mut Stack) -> Self::Anchor {
                        let tmp = <Object as RefFromWasmAbi>::ref_from_abi(js, extra);
                        ManuallyDrop::new(#name {
                            obj: ManuallyDrop::into_inner(tmp),
                        })
                    }
                }

                impl JsCast for #name {
                    #[inline]
                    fn instanceof(val: &JsValue) -> bool {
                        Object::instanceof(val)
                    }

                    #[inline]
                    fn unchecked_from_js(val: JsValue) -> Self {
                        #name { obj: Object::unchecked_from_js(val) }
                    }

                    #[inline]
                    fn unchecked_from_js_ref(val: &JsValue) -> &Self {
                        unsafe { &*(val as *const JsValue as *const #name) }
                    }
                }
            };
        })
        .to_tokens(tokens);
    }
}

impl ToTokens for ast::DictionaryField {
    fn to_tokens(&self, tokens: &mut TokenStream) {
        let rust_name = &self.rust_name;
        let js_name = &self.js_name;
        let ty = &self.ty;
        (quote! {
            #[allow(clippy::all)]
            pub fn #rust_name(&mut self, val: #ty) -> &mut Self {
                use wasm_bindgen::JsValue;
                let r = ::js_sys::Reflect::set(
                    self.obj.as_ref(),
                    &JsValue::from(#js_name),
                    &JsValue::from(val),
                );
                debug_assert!(r.is_ok(), "setting properties should never fail on our dictionary objects");
                let _ = r;
                self
            }
        }).to_tokens(tokens);
    }
}

/// Emits the necessary glue tokens for "descriptor", generating an appropriate
/// symbol name as well as attributes around the descriptor function itself.
struct Descriptor<'a, T>(&'a Ident, T);

impl<'a, T: ToTokens> ToTokens for Descriptor<'a, T> {
    fn to_tokens(&self, tokens: &mut TokenStream) {
        // It's possible for the same descriptor to be emitted in two different
        // modules (aka a value imported twice in a crate, each in a separate
        // module). In this case no need to emit duplicate descriptors (which
        // leads to duplicate symbol errors), instead just emit one.
        //
        // It's up to the descriptors themselves to ensure they have unique
        // names for unique items imported, currently done via `ShortHash` and
        // hashing appropriate data into the symbol name.
        lazy_static! {
            static ref DESCRIPTORS_EMITTED: Mutex<HashSet<String>> = Default::default();
        }
        if !DESCRIPTORS_EMITTED
            .lock()
            .unwrap()
            .insert(self.0.to_string())
        {
            return;
        }

        let name = Ident::new(&format!("__wbindgen_describe_{}", self.0), self.0.span());
        let inner = &self.1;
        (quote! {
            #[no_mangle]
            #[allow(non_snake_case)]
            #[doc(hidden)]
            #[cfg(all(target_arch = "wasm32", not(target_os = "emscripten")))]
            #[allow(clippy::all)]
            pub extern "C" fn #name() {
                use wasm_bindgen::describe::*;
                // See definition of `link_mem_intrinsics` for what this is doing
                wasm_bindgen::__rt::link_mem_intrinsics();
                #inner
            }
        })
        .to_tokens(tokens);
    }
}<|MERGE_RESOLUTION|>--- conflicted
+++ resolved
@@ -845,25 +845,20 @@
             }
 
             #[allow(clippy::all)]
-<<<<<<< HEAD
+            impl wasm_bindgen::convert::OptionIntoWasmAbi for #name {
+                #[inline]
+                fn none() -> Self::Abi { Object::none() }
+            }
+
+            #[allow(clippy::all)]
+            impl wasm_bindgen::convert::OptionFromWasmAbi for #name {
+                #[inline]
+                fn is_none(abi: &Self::Abi) -> bool { Object::is_none(abi) }
+            }
+
+            #[allow(clippy::all)]
             impl From<#name> for wasm_bindgen::JsValue {
                 fn from(obj: #name) -> wasm_bindgen::JsValue {
-=======
-            impl ::wasm_bindgen::convert::OptionIntoWasmAbi for #name {
-                #[inline]
-                fn none() -> Self::Abi { Object::none() }
-            }
-
-            #[allow(clippy::all)]
-            impl ::wasm_bindgen::convert::OptionFromWasmAbi for #name {
-                #[inline]
-                fn is_none(abi: &Self::Abi) -> bool { Object::is_none(abi) }
-            }
-
-            #[allow(clippy::all)]
-            impl From<#name> for ::wasm_bindgen::JsValue {
-                fn from(obj: #name) -> ::wasm_bindgen::JsValue {
->>>>>>> 2177dee9
                     match obj {
                         #(#variant_paths_ref => wasm_bindgen::JsValue::from_str(#variant_strings),)*
                         #name::__Nonexhaustive => panic!(#expect_string),
